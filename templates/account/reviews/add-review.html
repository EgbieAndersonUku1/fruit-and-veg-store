--- conflicted
+++ resolved
@@ -245,13 +245,8 @@
                             <h3>Add a written review </h3>
                             <img src="../../../static/img/icons/checkmark-running.svg" alt="checkmark icon here" class="product-tick-icon title-icon" id="review-description-icon">
                         </div>
-<<<<<<< HEAD
                         <textarea name="review" id="review-description-textArea" cols="30" rows="10" required
                                   class="form-element" maxlength="1500" minlength="50" placeholder="What your liked or disliked?"></textarea>
-=======
-                        <textarea name="product-review" id="review-description-textArea" cols="30" rows="10" required
-                                  class="form-element" placeholder="What your liked or disliked?"></textarea>
->>>>>>> c0d69873
                         <p class="flex-end minimum-characters">Minimum characters to use: 50</p>
                         <p class="maximum-characters flex-end">Number of characters remaining: 1000</p>
 
