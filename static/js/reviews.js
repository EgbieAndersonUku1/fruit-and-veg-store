--- conflicted
+++ resolved
@@ -25,15 +25,12 @@
 
     if (e.target.tagName === 'A' || e.target.tagName === 'IMG') {
         e.preventDefault();
-<<<<<<< HEAD
+
         
         if (clearBtn.style.display !== "block") {
             clearBtn.style.display = "block";
         }
-        
-=======
-
->>>>>>> 423bdbf5
+  
         const star = e.target.closest('a');
         renderStar(parseInt(star.dataset.value));
 
