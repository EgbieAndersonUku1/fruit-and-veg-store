@import url('https://fonts.googleapis.com/css2?family=Poppins:ital,wght@0,100;0,200;0,300;0,400;0,500;0,600;0,700;0,800;0,900;1,100;1,200;1,300;1,400;1,500;1,600;1,700;1,800;1,900&display=swap');


* {
    box-sizing: border-box;
    padding: 0;
    margin: 0;
    transition: 0.5s ease-in-out;
    text-decoration: none;

}

:root {
    /* font sizes */
    --font-size-sm: 0.9375rem;
    --font-size-normal: 1rem;
    --font-size-md: 1.5rem;
    --font-size-lg: 2rem;

    /* widths */
    --global-width-md: 90%;

    /* colors */
    --light-green: #278827;
    --dark-green: rgb(20, 97, 20);
    --dodger-blue: #1E90FF;
    --secondary-color: #FF4500;


    --padding-sm: 8px;
    --padding-md: 16px;
    --padding-lg: 32px;
    --padding-xl: 64px;
}


body {
    font-family: "Poppins", sans-serif;
    font-weight: 300;
}

/* native elements */

a {
    color: black;
}


hr {
    color: lavender;
    margin: auto;
    margin-bottom: 20px;
    width: var(--global-width-md);

}

img,
button {
    cursor: pointer;
}

img:hover {
    opacity: 0.8;
}


li {
    list-style-type: none;
}


/* The input fields */
input[type="search"] {

    /* fonts */
    font-family: "Poppins", sans-serif;
    font-size: var(--font-size-normal);

    /* sizes */
    height: 40px;
    width: 70%;

    /* paddings */
    padding: 2px;
}


input[type="number"] {
    text-align: center;
}


/* header elements */
h1,
h2,
h3,
h4,
h5 {
    font-family: "Poppins", sans-serif;
}

h1 {

    font-weight: 500;
    font-size: 1.56rem;
    text-transform: capitalize;
}

h2 {
    font-weight: 400;
}


fieldset {
    border: none;
}


/* The paddings */
.padding-sm {
    padding: var(--padding-sm);
}

.padding-md {
    padding: var(--padding-md);
}

.padding-lg {
    padding: var(--padding-lg);
}

.padding-xl {
    padding: var(--padding-xl);
}


/* colors */
.green-bg {
    background: var(--light-green);
    color: white;
    text-transform: uppercase;
}


/* fonts */
.poppins-regular {
    font-family: "Poppins", sans-serif;
    font-weight: 400;
    font-style: normal;

}


/* search button */
.search-btn {
    height: 40px;
    width: 25%;
    text-transform: uppercase;
}


/* The navigation elements */
nav {
    background: lavender;
}

.nav-container {

    font-size: var(--font-size-normal);

    /* flex elements */
    display: flex;
    justify-content: space-between;

    /* sizes */
    margin: auto;
    width: var(--global-width-md);

}

.nav-container__account {
    display: flex;
    gap: 20px;
    text-transform: uppercase;
}


.nav-icon {
    height: 25px;
}


.nav-icon-link {
    position: relative;
}

.nav-info {
    display: flex;
    gap: 20px;
}

.nav-link:hover {
    color: var(--light-green);
    text-decoration: underline;
}


/* flex elements */

.flex-row {
    display: flex;
    width: 60%;
}

.space-between {
    display: flex;
    justify-content: space-between;
}



/* sections */
#main .container {

    /* grid elements */
    display: grid;
    grid-template-columns: 18% 82%;
    column-gap: 4px;

    margin: auto;
    width: var(--global-width-md);

}


/* The main section */
#main {
    margin-top: 20px;
}


#main .container .sidebar .categories div {
    display: flex;
    flex-direction: column;
}

#main .menu {
    display: flex;
    justify-content: space-between;
}

.main-phone {
    display: flex;
    justify-content: flex-end;
    gap: 20px;
}

.main-image {
    height: 230px;
    width: 100%;
    object-fit: cover;
}

.main .body {
    display: grid;
    grid-template-columns: 80% 20%;
    row-gap: 10px;
}

.main .footer {
    display: flex;
    gap: 10px;
}



/* The logo elements */
.logo-text {
    color: green;
    font-size: 1.3rem;
    font-family: cursive;
    font-weight: bold;
    padding-bottom: 2px;

}


.logo-img {
    height: 200px;
    width: 200px;
}



/* The call to action */
.call-to-action {

    background: #eBebeb;
    border: 1px solid lavender;
    cursor: pointer;
    height: 480px;

    /* flex elements */
    display: flex;
    justify-content: space-between;

    /* margin and paddings */
    margin-top: 10px;
    padding: 100px;

}


/* The categories */
.categories {
    border: 1px solid lavender;
}

.categories .header {

    border-bottom: 1px solid lavender;
    background: var(--light-green);
    text-align: center;

    /* paddings */
    padding-bottom: 10px;
    padding-top: 10px;

}

.categories .header a {
    color: white;
}

.categories .body a {
    border-bottom: 1px solid lavender;
    padding-top: 10px;
    padding-bottom: 10px;
    padding-left: 14.5%;
    text-align: left;

}

.categories .body a:hover {
    background: lavender;
    color: var(--light-green);
    font-weight: bold;
}


/* The featured */
#featured .container {
    width: var(--global-width-md);
    margin: auto;

}

.featured__featured-categories {

    /* grid elements */
    display: grid;
    grid-template-columns: repeat(3, 1fr);
    grid-template-rows: auto;

    /* column gap elements */
    column-gap: 5px;

    /* margin */
    margin-top: 10px;


}

.featured__featured-categories__display-text {

    /* fonts */
    font-weight: 300;
    text-transform: capitalize;

    /* position elements */
    position: relative;
    top: 25%;

}

.featured__featured-categories_display_img {

    height: 150px;
    width: 150px;

}

.featured_product__label {
    font-size: 0.75rem;
    padding-left: 4px;
    padding-top: 4px;
    text-transform: uppercase;
}



/* featured products */
.featured-products__container h1 {
    font-size: 1.56rem;
    margin: auto;
    padding-top: 64px;
    width: var(--global-width-md);

}


.featured-products__container__cards {

    margin: auto;
    width: var(--global-width-md);

    /* grid positioning */
    display: grid;
    grid-template-columns: repeat(6, 1fr);
    gap: 1px;
}

.featured_product__label {
    position: absolute;
}

.featured-products__container__cards__product_menu {

    display: none;

    /* positioning elements */
    position: absolute;
    top: 0;
    right: 0;

    /* padding */
    padding-right: 20px;
    padding-top: 10px;


}

.featured-products__container__cards__product_menu.show {
    display: flex;
}

.featured-products__container__cards .card {
    position: relative;
}



/* card elements */
.card-img {
    height: 150px;
    width: 224px;
}


/* images */
.img_2 {
    display: none;
}


/* display box */
.box {

    border: 3px solid lavender;
    cursor: pointer;
    padding: 15px;

    /* flex elements */
    display: flex;
    justify-content: space-between;
}

/* The site logo */
.logo,
.links {
    padding-bottom: 10px;
}


/* links */
.links {
    display: flex;
    gap: 50px;
    padding-bottom: 20px;

}

.links a {
    font-size: var(--font-size-sm);
    text-transform: uppercase;
    font-weight: 500;

}

.nav-link:hover,
.links a:hover {
    color: var(--light-green);

}




/* The header class sizes */
.large-header {
    font-size: 48px;
    font-weight: bolder;
    text-transform: uppercase;
}

.medium-header {
    font-size: var(--font-size-lg);
    font-weight: bolder;
    text-transform: uppercase;
}

.small-header {
    color: var(--light-green);
    font-size: 1.25rem;
    text-transform: uppercase;

}


/* utilities */


.bold {
    font-weight: bold;
}

.light-bold {
    font-weight: 500;
}


.center {

    align-items: center;
    display: flex;
    justify-content: center;
    text-align: center;
}


.p-title {
    text-transform: capitalize;
    color: black;
    font-weight: bolder;
}

.text-upper {
    text-transform: uppercase;
}

.subtitle {
    font-size: 0.8125rem;
}


.word-wrap {
    width: var(--global-width-md);
    overflow-wrap: break-word;
}


/* Custom buttons */
.button-md {

    color: white;
    cursor: pointer;
    width: 40%;

}

.shop-btn {
    margin-top: 10px;
    height: 40px;
    text-transform: uppercase;
    color: white;
    background: var(--light-green);
}


/* icons */
.rating-star {
    height: 25px;
    width: 20px;
}
.email-icon {
    transform: translateY(8px);
}

.card-icon {
    background: white;
    border: 1px solid white;
    border-radius: 50%;
    padding: 4px;
    opacity: 0.8;

    /* sizes */
    height: 35px;
    width: 35px;

}


/* quick view container */

#quick-view {

    background: white;
    border: 1px solid #348634;
    display: none;
    padding: 20px;

    /* The positioning elements */
    position: fixed;
    top: 0;
    right: 10%;
    left: 10%;
    bottom: 45%;

    /* The size elements */
    height: 675px;
    width: 84%;

    /* box shadow */
    box-shadow: rgba(0, 0, 0, 0.25) 0px 54px 55px, rgba(0, 0, 0, 0.12) 0px -12px 30px, rgba(0, 0, 0, 0.12) 0px 4px 6px, rgba(0, 0, 0, 0.17) 0px 12px 13px, rgba(0, 0, 0, 0.09) 0px -3px 5px;

    
}


.quick-view__button-display {
    background: white;
    border: 2px solid #348634;
}


button:hover,
.quick-view__button-display:hover {
    background: black;
    color: white;
}

.quick-view__main-img {

    border: 2px solid lavender;
    position: relative;
    margin-right: 22px;

    /* sizes */
    height: 457px;
    width: 96%;  
}


.quick-view .container {
    display: grid;
    grid-template-columns: 50% 50%;
    grid-template-rows: auto;
}

.side-img {

    border: 2px solid lavender;
    background: lavender;
    
    /* sizes */
    height: 100px;
    width: 100px;
 
    /* margins */
    margin-right: 2px;
 
}

.quick-view__img {
    display: grid;
}

.quick-view__side-img {
    margin-top: 1px;
}

.quick-view__image-info p {
    padding-top: 1px;
    padding-bottom: 1px;
}

.quick-view__image-info__description {
    font-weight: 200;
}

.quick-view__main-pic {
    cursor: pointer;
    object-fit: cover;

    /* postions */
    position: absolute;

    /* sizes */
    width: 100%;
    height: 100%;
}

.quick-view__choice {
    display: flex;
    gap: 2px;
    text-align: center;
}

.quick-view__item_quantity {
    border: 1px solid green;
    background: var(--dark-green);
    color: white;
   
    /* sizes */
    height: 30px;
    width: 25%;

    /* text properties */
    text-align: center;
    text-transform: uppercase;
    opacity: 0.4;
   
}






.active {
    background: var(--dark-green);
    color: white;
}

.clear-cart-btn,
.add-to-cart>* {
    height: 30px;
    margin-top: 20px;
    font-size: var(--font-size-sm);
    text-transform: uppercase;
    width: 25%;

}

.clear-cart-btn {
    background: #FF4500;
    width: 40%;
}



.button-lg {
    width: 50%;
    background: var(--dark-green);
    color: white;
}

.add-to-cart-btn {
    width: 25%;
}

.item-choice {
    margin-top: 1px;
    margin-bottom: 1px;
}

.item-title {
    margin-bottom: 1px;
}

.item-price {
    font-size: 1.5rem;
    color: var(--dark-green);
    font-weight: 400;
}

/* .quick-view__image-info hr {
    width: 100%;
} */

.checkout,
.add-to-wishlist {
    margin-top: 20px;
}

/* buttons */
.proceed-to-checkout-btn {
    background: var(--dark-green);
    color: white;
}

.continue-shopping-btn {
    background: var(--dodger-blue);
    color: white;
}

.link-btn {

    border: 1px solid black;
    color: darkgreen;
    font-size: var(--font-size-sm);
    padding: var(--padding-sm);
    width: 20%;
}


/* icons */
.close-icon {
    height: 40px;
    width: 40px;
}

.close-icon:hover {
    transform: rotate(360deg);
    transition: transform 0.3s ease-in-out;
}

#close-icon {

    position: absolute;
    top: 0;
    right: 0;

}


/* messages */
.addToItem-logged-msg,
.wishlist-logged-msg {

    background: white;
    border: 3px solid lavender;
    padding: 40px;
    width: 60%;
    z-index: 10000;

    /* flex */
    display: flex;
    justify-content: space-between;
   
    /* positioning */
    position: fixed;
    top: 26%;
    left: 20%;
    right: 50%;

    /* visibility */
    display: none;
}


/* overlay */
.dim-overlay {

    background-color: rgba(0, 0, 0, 0.7);
    z-index: 9999;
    display: none;

    /* positoning */
    position: fixed;
    top: 0;
    left: 0;

    /* sizes */
    width: 100%;
    height: 100%;
   
    
   
}


/* cart items */
.item-cart-img {
    height: 25px;
    position: relative;

}


.item-cart {
    background: red;
    border-radius: 50%;
    color: white;
    padding: 4px;
    text-align: center;

    width: 30px;
    
    /* positioning */
    position: absolute;
    top: -23px;
    right: -17px;

    /* visibility */
    display: none;
}


/* The banner */
#banner {
    width: var(--global-width-md);
    margin: auto;
}

#banner .container {

    cursor: pointer;
    margin-top: 100px;

    /* grid elements */
    display: grid;
    grid-template-columns: repeat(2, 1fr);
    grid-template-rows: auto;
    gap: 10px;
}


.banner {
    position: relative;
}

.banner__text-overlay {

    color: white;
    width: 50%;

    /* positioning */
    position: absolute;
    top: 20%;
    left: 15px;
    
}

.banner__text {
    text-transform: capitalize;
    font-size: var(--font-size-md);
}

.banner__text:nth-child(2) {
    font-weight: 600;
    padding-top: 5px;
}

.banner__text:last-child {
    font-size: 1.125em;
    margin-top: 5px;
    text-decoration: underline;
    text-transform: uppercase;
}

.banner__sales_display {
    font-size: 1.15rem;
    text-transform: uppercase;
}

.banner-img {
    width: 100%;
    border-radius: 2%;
}

.banner-img:hover {
    transform: scale(1.02);
    opacity: 0.9;

}




/* testimonals sections */
<<<<<<< HEAD
#testimonals .container {
    
    background: lavender;
=======

#testimonals {
    background: lavender;
    margin-top: 100px;
    margin-bottom: 100px;
    padding-bottom: 100px;
}

#testimonals .container h1 {
    color: darkgreen;
    font-size: 2rem;
    font-weight: 300;
    padding-top: 72px;
  
   
  
   
}

#testimonals .container hr {
    margin: 0;
    margin-bottom: 48px;
    margin-top: 8px;
    width: 100%;
}
#testimonals .container {
    
    cursor: pointer;
>>>>>>> dbd4467c
    margin: auto;
    overflow: hidden; 
    width: var(--global-width-md);
   
    /* positoning */
    position: relative;
    z-index: 1000;

  
   
}

#testimonals .container .cards {

    transition: transform 0.5s ease-in-out;
    will-change: transform; 

    /* flex elements */
    display: flex;

    /* position elements */
    position: relative;
    z-index: 999;

    
}

/* Carousel elements */
#testimonals .container .cards .card-carousel {

    background: white;
<<<<<<< HEAD
    border: 1px solid lavender;
    padding: 8px;
=======
    border: 2px solid lavender;
    box-shadow: rgba(50, 50, 93, 0.25) 0px 2px 5px -1px, rgba(0, 0, 0, 0.3) 0px 1px 3px -1px;
    height: 280px;

   
    margin-bottom: 2px;
    padding: 8px;
    padding-top: 48px;
>>>>>>> dbd4467c
    padding-left: 60px;
    padding-right: 60px;

    /* flex elements which ensure that each card takes full width of the container  */
    flex: 0 0 100%;      
   
    /* position elements */
    position: relative;
    z-index: 700;
   
}

<<<<<<< HEAD
=======
.carousel-img {
    border-radius: 50%;
    height: 80px;
    width: 80px;
  
}

.carousel__name {
    transform: translateY(30px);
    font-weight: 400;
}


#testimonals .container .cards .card-carousel .footer {
   padding-top: 8px;

  /* flex elements */
  display: flex;
  gap: 10px;
}

#testimonals .container .cards .card-carousel .body {
   font-style: italic;
 }


>>>>>>> dbd4467c
.carousel-button {

    background-color: rgba(0, 0, 0, 0.5);
    border: none;
    cursor: pointer;
    color: white;
    padding: 10px;
   
    /* position elements */
    position: absolute;
<<<<<<< HEAD
    top: 50%;
=======
    top: 65%;
>>>>>>> dbd4467c
    transform: translateY(-50%);
    z-index: 1001;
}

/* The left and right button are the carets */
.left-button {
    left: 10px;
}

.right-button {
    right: 10px;
}

/* end of carousel elements */
    



/* The latest section update */
#lastest-updates {
    margin-top: 72px;
}

#lastest-updates>div:nth-child(1)>hr:nth-child(2) {
  
    margin: auto;
    margin-bottom: 20px;
    width: 100%;
}

#lastest-updates .container {
    margin: auto;
    width: var(--global-width-md);
}


#lastest-updates .container .cards {
    display: grid;
    grid-template-columns: repeat(4, 1fr);
    grid-template-rows: auto;

}

#lastest-updates .container .cards .card {
    width: 95%;
}

#lastest-updates .container .cards .card .body h4 {
    padding-bottom: 8px;
}

#lastest-updates .container .cards .card .footer {
    margin-top: 8px;
}


.lastest-updates__img {
    height: 300px;
    width: 335px;
}


#lastest-updates .container h1 {
    font-size: 1.56rem;
}

.latest-updates__p_date {
    font-weight: 200;
    font-size: var(--font-size-sm);
}


/* The subscribe section */

.subscribe {

    background: var(--light-green);
    border-top: 1px solid green;
    border-bottom: 2px solid green;
    color: white;

    /* padding */
    padding-top: 50px;
    padding-bottom: 50px;
  
    /* margin */
    margin-top: 60px;
   
}


.subscribe-title {
    font-weight: 600;
}

.subscribe__form__input-field {
    font-size: var(--font-size-normal);
    font-family: "Poppins", sans-serif;
    width: 60%;
}

.subscribe__information p:first-child {
    font-size: 1.5rem;
    font-weight: bold;
}

.subscribe__information p:last-child {
    font-size: 1.125rem;
    font-weight: 400;
}


.subscribe__form__input-field,
.subscribe-btn {
    height: 40px;

}

.subscribe-btn {
    background: var(--dark-green);
    color: white;
    font-family: "Poppins", sans-serif;
    font-weight: bold;
    text-transform: uppercase;
    width: 25%;
}

.subscribe .container {
    width: var(--global-width-md);
    margin: auto;
    display: grid;
    grid-template-columns: repeat(2, 1fr);
}


/* The footer elements */
footer {

    /* Olive Drab */
    background-color: #6B8E23;    
    color: #FFFFFF;
    font-weight: 700;

}

footer .container {
   
    padding-top: 40px;
    margin: auto;
    width: var(--global-width-md);

    /* grid elements */
    display: grid;
    grid-template-columns: repeat(5, 1fr);
    grid-template-rows: auto;

   
}


footer .container h4 {
    color: white;
    font-weight: 800;
    padding-bottom: var(--padding-sm);
    text-transform: capitalize;

}



.footer-section {
    margin-bottom: 30px;
}


.footer-section ul li {
    padding-bottom: 3px;

}

.footer-section ul li a {
    color: white;
    font-weight: lighter;
    text-transform: capitalize;
}

.footer-section ul li a:hover {
    color: var(--dodger-blue);
}

.footer-section ul li:hover {
    text-decoration: underline;
    color: #1E90FF;
}

.footer ul li:last-child {
    padding-bottom: 0;
}


.contact-us ul li a:first-child {
    text-transform: lowercase;
}


/* For screen readers only */
.visually-hidden {
    border: 0;
    clip: rect(0, 0, 0, 0);
    position: absolute;
    overflow: hidden;


    padding: 0;
    margin: -1px;

    /* sizes */
    width: 1px;
    height: 1px;
 
}
<|MERGE_RESOLUTION|>--- conflicted
+++ resolved
@@ -979,11 +979,6 @@
 
 
 /* testimonals sections */
-<<<<<<< HEAD
-#testimonals .container {
-    
-    background: lavender;
-=======
 
 #testimonals {
     background: lavender;
@@ -1012,7 +1007,6 @@
 #testimonals .container {
     
     cursor: pointer;
->>>>>>> dbd4467c
     margin: auto;
     overflow: hidden; 
     width: var(--global-width-md);
@@ -1044,10 +1038,6 @@
 #testimonals .container .cards .card-carousel {
 
     background: white;
-<<<<<<< HEAD
-    border: 1px solid lavender;
-    padding: 8px;
-=======
     border: 2px solid lavender;
     box-shadow: rgba(50, 50, 93, 0.25) 0px 2px 5px -1px, rgba(0, 0, 0, 0.3) 0px 1px 3px -1px;
     height: 280px;
@@ -1056,7 +1046,6 @@
     margin-bottom: 2px;
     padding: 8px;
     padding-top: 48px;
->>>>>>> dbd4467c
     padding-left: 60px;
     padding-right: 60px;
 
@@ -1069,8 +1058,6 @@
    
 }
 
-<<<<<<< HEAD
-=======
 .carousel-img {
     border-radius: 50%;
     height: 80px;
@@ -1097,7 +1084,6 @@
  }
 
 
->>>>>>> dbd4467c
 .carousel-button {
 
     background-color: rgba(0, 0, 0, 0.5);
@@ -1108,11 +1094,7 @@
    
     /* position elements */
     position: absolute;
-<<<<<<< HEAD
-    top: 50%;
-=======
     top: 65%;
->>>>>>> dbd4467c
     transform: translateY(-50%);
     z-index: 1001;
 }
