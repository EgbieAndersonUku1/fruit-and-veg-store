<!DOCTYPE html>
<html lang="en">

<head>
    <meta charset="UTF-8">
    <meta name="viewport" content="width=device-width, initial-scale=1.0">
    <link rel="stylesheet" href="static/css/csss.css">
    <title>Fruit</title>
</head>

<body>
    <div class="dim-overlay" id="dimOverlay"></div>

    <!-- The navigation  -->
    <nav aria-label="Main navigation">
        <div class="nav-container">
            <div class="nav-info nav-body">
                <div class="nav-container__shipping">
                    <a href="#" aria-label="Free shipping information" class="nav-link">Free shipping</a>
                </div>
            </div>

            <div class="nav-info nav-footer">
                <div class="nav-container__account">
                    <a href="#" aria-label="Login to your account" class="nav-link">Login</a>
                    <a href="#" aria-label="Register a new account" class="nav-link">Register</a>
                </div>
            </div>
        </div>
    </nav>


    <main>
        <section id="main">
            <div class="container">

                <!-- The sidebar  -->
                <div class="sidebar">
                    <div class="logo-text">
                        <span aria-label="Logo">EUorganics</span>
                    </div>
                    <div class="categories">
                        <div class="header">
                            <a href="#" aria-label="View all departments" class="bold text-upper">All departments</a>
                        </div>

                        <div class="body">
                            <a href="#" aria-label="View Fresh menu">Fresh menu</a>
                            <a href="#" aria-label="View Vegetables">Vegetables</a>
                            <a href="#" aria-label="View Fruit and Nut Gifts">Fruit & Nut Gifts</a>
                            <a href="#" aria-label="View Fresh Berries">Fresh Berries</a>
                            <a href="#" aria-label="View Ocean Foods">Ocean Foods</a>
                            <a href="#" aria-label="View Butter and Eggs">Butter & Eggs</a>
                            <a href="#" aria-label="View Fastfood">Fastfood</a>
                            <a href="#" aria-label="View Fresh Onion">Fresh Onion</a>
                            <a href="#" aria-label="View Papayaya and Crisps">Papayaya & Crisps</a>
                            <a href="#" aria-label="View Oatmeal">Oatmeal</a>
                            <a href="#" aria-label="View Fresh Bananas">Fresh Bananas</a>
                        </div>
                    </div>
                </div>

                <!-- The main body -->
                <div class="main">
                    <div class="head space-between">
                        <div class="links">
                            <a href="#" aria-label="Go to Home page">Home</a>
                            <a href="#" aria-label="Shop our products">Shop</a>
                            <a href="#" aria-label="View different pages">Pages</a>
                            <a href="#" aria-label="Read our blog">Blog</a>
                            <a href="#" aria-label="Contact us">Contact</a>
                        </div>

                        <div class="footer">
                            <a href="#" aria-label="View your wishlist" class="nav-icon-link">
                                <img src="static/img/icons/red-heart.svg" alt="wishlist" class="nav-icon">
                                <span class="item-count" aria-hidden="true"></span>
                            </a>
                            <a href="#" aria-label="View your cart" class="nav-icon-link">
                                <img src="static/img/icons/cart.svg" alt="cart" class="nav-icon item-cart-img">
                                <span class="item-count item-cart" aria-hidden="true"></span>
                            </a>
                            <a href="#" aria-label="Total items cost £150" class="cart-item-total">Items: £0.00</a>
                        </div>
                    </div>

                    <div class="body">
                        <div class="search">
                            <form action="" method="post">
                                <input type="search" name="search" id="search" placeholder="search...."
                                    aria-label="Search">
                                <button type="submit" class="search-btn medium-btn green-bg"
                                    aria-label="Submit search">Search</button>
                            </form>
                        </div>

                        <div class="main-phone">
                            <div class="icon">
                                <img src="static/img/icons/alternate-phone.svg" alt="A phone icon image"
                                    class="nav-icon">
                            </div>

                            <div class="phone-info">
                                <a href="tel:02076842569" aria-label="Call us at 0207 684 2569"><span>0207</span> 684
                                    2569</a>
                            </div>
                        </div>
                    </div>

                    <div class="call-to-action">
                        <div class="info">
                            <p class="small-header bold">Fresh Fruit</p>
                            <p class="large-header">Vegetables</p>
                            <p class="medium-header">100% Organic</p>
                            <p>Free Pickup and delivery available</p>

                            <button class="button-md shop-btn" aria-label="Shop now">Shop now</button>
                        </div>

                        <div class="main-img">
                            <img src="static/img/main/main-bg.png" alt="The main background image" class="main-image">
                        </div>
                    </div>

                </div>
            </div>
        </section>

        <!-- The featured -->
        <section id="featured">
            <div class="container">
                <div class="featured__featured-categories">

                    <div class="featured__featured-categories__coffee box">
                        <div class="featured__featured-categories__display-text">
                            <h2 id="coffee-title">Cuban coffee</h2>
                            <p>The ultimate coffee</p>
                        </div>
                        <div class="img-box" role="group" aria-labelledby="coffee-title">
                            <img src="static/img/display/jpg/whole-coffee-nut.jpg" alt="A whole coffee nut"
                                class="featured__featured-categories_display_img img_1">
                            <img src="static/img/display/jpg/coffee.jpeg" alt="A coffee that has been split open"
                                class="featured__featured-categories_display_img img_2">
                        </div>
                    </div>

                    <div class="featured__featured-categories__grapes box">
                        <div class="featured__featured-categories__display-text">
                            <h2 id="whole-tomato-title">Tomatoes</h2>
                            <p>Fresh Organic tomatoes</p>
                        </div>
                        <div class="img-box" role="group" aria-labelledby="whole-tomato-title">
                            <img src="static/img/display/jpg/whole-tomato.jpeg" alt="A whole tomato"
                                class="featured__featured-categories_display_img img_1">
                            <img src="static/img/display/jpg/chopped-tomato.jpeg"
                                alt="A tomato that has been split in half"
                                class="featured__featured-categories_display_img img_2">
                        </div>
                    </div>

                    <div class="featured__featured-categories__meat box">
                        <div class="featured__featured-categories__display-text">
                            <h2>Oranges</h2>
                            <p>Freshly picked organic oranges</p>
                        </div>
                        <div class="img-box">
                            <img src="static/img/display/jpg/whole-orange.jpeg" alt="A whole orange"
                                class="featured__featured-categories_display_img img_1">
                            <img src="static/img/display/jpg/half-an-orange.jpeg"
                                alt="An orange that has been split open"
                                class="featured__featured-categories_display_img img_2">
                        </div>
                    </div>

                </div>
            </div>
        </section>


        <section id="featured-products">
            <div class="featured-products__container">

                <h1>Featured products</h1>
                <hr>

                <div class="featured-products__container__cards">
                    <div class="card" role="list">
                        <div class="head">

                            <div class="img-container">
                                <p class="featured_product__label">new</p>

                                <img src="static/img/display/jpg/whole-cabbage.jpg" alt="A whole cabbage"
                                    class="card-img img_1">
                                <img src="static/img/display/jpg/cabbage.jpg" alt="A cabbage image"
                                    class="card-img img_2">
                            </div>
                            <div class="featured-products__container__cards__product_menu">
                                <ul>
                                    <li><a href="#"><img src="static/img/icons/red-heart.svg" alt="" class="card-icon"
                                                title="Add to wishlist" data-id="1"></a></li>
                                    <li><a href="#"><img src="static/img/icons/quick-view.svg" alt="" class="card-icon"
                                                title="Quick view" data-id="1"></a></li>
                                    <li><a href="#"><img src="static/img/icons/cart.svg" alt="" class="card-icon"
                                                title="Add to cart" data-id="1"
                                                data-title="Cabbage Green Pattagobi Seed" data-price="7.99">
                                        </a>
                                    </li>
                                </ul>
                            </div>
                        </div>
                        <div class="body">
                            <p class="p-title word-break">Cabbage Green Pattagobi Seed</p>
                            <p class="price">£7.99</p>
                        </div>
                    </div>

                    <div class="card" role="list">
                        <div class="head">
                            <div class="img-container">
                                <p class="featured_product__label">new</p>

                                <img src="static/img/display/jpg/banana.jpg" alt="A banana image"
                                    class="card-img img_1">
                                <img src="static/img/display/jpg/half-banana.jpg" alt="A banana img"
                                    class="card-img img_2">
                            </div>
                            <div class="featured-products__container__cards__product_menu">
                                <ul>
                                    <li><a href="#"><img src="static/img/icons/red-heart.svg" alt="" class="card-icon"
                                                title="Add to wishlist" data-id="2"></a></li>
                                    <li><a href="#"><img src="static/img/icons/quick-view.svg" alt="" class="card-icon"
                                                title="Quick view" data-id="2"></a></li>
                                    <li><a href="#"><img src="static/img/icons/cart.svg" alt="" class="card-icon"
                                                title="Add to cart" data-id="2" data-title="Organic bananas"
                                                data-price="12.99"></a>
                                    </li>
                                </ul>
                            </div>
                        </div>
                        <div class="body">
                            <p class="p-title word-break">Organic bananas</p>
                            <p class="price">£12.99</p>
                        </div>
                    </div>

                    <div class="card" role="list">
                        <div class="head">
                            <div class="img-container">
                                <p class="featured_product__label">new</p>

                                <img src="static/img/display/jpg/green-bell-pepper.jpg" alt="A bell pepper image"
                                    class="card-img img_1">
                                <img src="static/img/display/jpg/bell-pepper.jpg" alt="A bell pepper image"
                                    class="card-img img_2">
                            </div>

                            <div class="featured-products__container__cards__product_menu">
                                <ul>
                                    <li><a href="#"><img src="static/img/icons/red-heart.svg" alt="" class="card-icon"
                                                title="Add to wishlist" data-id="3"></a></li>
                                    <li><a href="#"><img src="static/img/icons/quick-view.svg" alt="" class="card-icon"
                                                title="Quick view" data-id="3"></a></li>
                                    <li><a href="#"><img src="static/img/icons/cart.svg" alt="" class="card-icon"
                                                title="Add to cart" data-id="3" data-title="Bell Pepper"
                                                data-price="5.49">
                                        </a>
                                    </li>
                                </ul>
                            </div>
                        </div>
                        <div class="body">
                            <p class="p-title word-break">Bell pepper</p>
                            <p class="price">£5.49</p>
                        </div>
                    </div>

                    <div class="card" role="list">
                        <div class="head">
                            <div class="img-container">
                                <p class="featured_product__label">new</p>


                                <img src="static/img/display/jpg/whole-cauliflower.jpg" alt="A cauliflower image"
                                    class="card-img img_1">
                                <img src="static/img/display/jpg/cauliflower.jpg" alt="A cauliflower image"
                                    class="card-img img_2">
                            </div>
                            <div class="featured-products__container__cards__product_menu">
                                <ul>
                                    <li><a href="#"><img src="static/img/icons/red-heart.svg" alt="" class="card-icon"
                                                title="Add to wishlist" data-id="4"></a></li>
                                    <li><a href="#"><img src="static/img/icons/quick-view.svg" alt="" class="card-icon"
                                                title="Quick view" data-id="4"></a></li>
                                    <li><a href="#">
                                            <img src="static/img/icons/cart.svg" alt="" class="card-icon"
                                                title="Add to cart" data-id="4" data-title="cauliflower"
                                                data-price="8.99">
                                        </a>
                                    </li>
                                </ul>
                            </div>
                        </div>
                        <div class="body">
                            <p class="p-title word-break">cauliflower</p>
                            <p class="price">£8.99</p>
                        </div>
                    </div>

                    <div class="card" role="list">
                        <div class="head">
                            <div class="img-container">
                                <p class="featured_product__label">new</p>

                                <img src="static/img/display/jpg/red-onions.jpg" alt="A red onion image"
                                    class="card-img img_1">
                                <img src="static/img/display/jpg/red-sliced-onions.jpg" alt="A red onion image"
                                    class="card-img img_2">
                            </div>
                            <div class="featured-products__container__cards__product_menu">
                                <ul>
                                    <li><a href="#"><img src="static/img/icons/red-heart.svg" alt="A wishlist icon"
                                                class="card-icon" title="Add to wishlist" data-id="5"></a></li>
                                    <li><a href="#"><img src="static/img/icons/quick-view.svg" alt="A quick view icon"
                                                class="card-icon" title="Quick view" data-id="5"></a></li>
                                    <li><a href="#">
                                            <img src="static/img/icons/cart.svg" alt="A cart icon" class="card-icon"
                                                title="Add to cart" data-id="5" data-title="Red" data-price="8.99">

                                        </a>
                                    </li>
                                </ul>
                            </div>
                        </div>
                        <div class="body">
                            <p class="p-title word-break">Red onion</p>
                            <p class="price">£5.99</p>
                        </div>
                    </div>

                    <div class="card" role="list">
                        <div class="head">
                            <div class="img-container">
                                <p class="featured_product__label">new</p>


                                <img src="static/img/display/jpg/avacodo.jpg" alt="An avacodo image"
                                    class="card-img img_1">
                                <img src="static/img/display/jpg/avacodo-slice.jpg" alt="An avacodo image"
                                    class="card-img img_2">
                            </div>
                            <div class="featured-products__container__cards__product_menu">
                                <ul>
                                    <li><a href="#"><img src="static/img/icons/red-heart.svg" alt="A wishlist icon"
                                                class="card-icon" title="Add to wishlist" data-id="6"></a></li>
                                    <li><a href="#"><img src="static/img/icons/quick-view.svg" alt="A quick view icon"
                                                class="card-icon" title="Quick view" data-id="6"></a></li>
                                    <li><a href="#"><img src="static/img/icons/cart.svg" alt="A cart icon"
                                                class="card-icon" title="Add to cart" data-id="6" data-title="Avacado"
                                                data-price="5.99">
                                        </a></li>
                                </ul>
                            </div>
                        </div>
                        <div class="body">
                            <p class="p-title word-break">Avacado</p>
                            <p class="price">£5.99</p>
                        </div>
                    </div>
                </div>
            </div>
        </section>


        <section id="banner">
            <div class="container">
                <div class="banner">

                    <div class="banner__text-overlay">
                        <p class="banner__text banner__sales_display">Sales up to 20% off</p>
                        <p class="banner__text">online fruit & vegetables store</p>
                        <p class="banner__text">Shop now</p>
                    </div>

                    <img src="static/img/display/jpg/banner1.jpg" alt="a banner image" class="banner-img"
                        loading="lazy">
                </div>

                <div class="banner">
                    <div class="banner__text-overlay">
                        <p class="banner__text banner__sales_display">Sales up to 10% off</p>
                        <p class="banner__text">Best Organic drinks</p>
                        <p class="banner__text">Shop now</p>
                    </div>
                    <img src="static/img/display/jpg/banner2.jpg" alt="a banner image" class="banner-img"
                        loading="lazy">
                </div>
            </div>
        </section>


        <div class="quick-view" id="quick-view">

            <div class="container">


            </div>
        </div>

        <div class="wishlist-logged-msg">
            <p>You need to be logged in to add to your wishlist</p>
            <img src="static/img/icons/window-close.svg" alt="The close icon" class="close-icon"
                id="wishlist-close-icon">

        </div>

        <div class="addToItem-logged-msg">
            <p>Your cart has been updated</p>
            <img src="static/img/icons/window-close.svg" alt="The close icon" class="close-icon"
                id="addToItem-close-icon">

        </div>
    </main>

    <section id="testimonals">
        <div class="container">

<<<<<<< HEAD
=======
            <h1>Here what our clients say about us</h1>
            <hr>
>>>>>>> dbd4467c
            <div class="cards carousel">

                <div class="card-carousel">
                    <div class="head stars">
<<<<<<< HEAD
                        star 1
                    </div>

                    <div class="body">
                        Lorem ipsum dolor sit amet, consectetur adipisicing elit. Fugit rem consequatur voluptatibus quo dolorum natus quos non vel culpa nostrum fuga mollitia repellendus quae illo, quis laboriosam perferendis cum eligendi?
                    </div>

                    <div class="footer">
                        <div class="img">img</div>
                        <div class="name">
                            Peter
=======
                        <img src="static/img/icons/rating.svg" alt="ratings star" class="rating-star">
                        <img src="static/img/icons/rating.svg" alt="ratings star" class="rating-star">
                        <img src="static/img/icons/rating.svg" alt="ratings star" class="rating-star">
                        <img src="static/img/icons/rating.svg" alt="ratings star" class="rating-star">
                        <img src="static/img/icons/rating.svg" alt="ratings star" class="rating-star">
                    </div>

                    <div class="body">
                       <p>
                        I recently discovered EUorganics, and I couldn't be happier with their products and service! 
                        The quality of the fresh vegetables and fruits is outstanding, and I love knowing that everything is 100% organic.
                         The free pickup and delivery options make it so convenient for my busy schedule. My family especially loves the organic 
                         bananas and fresh garden harvests. 
                         Highly recommend EUorganics to anyone looking for fresh, organic produce delivered right to their door!
                       </p>
                    </div>

                    <div class="footer">
                        <div class="img">
                            <img src="static/img/display/jpg/carousel-img1.jpeg" alt="An image for the testimonial" class="carousel-img">
                        </div>
                        <div class="carousel__name">
                            Kara kent (Reporter @ Daily planet)
>>>>>>> dbd4467c
                        </div>
                    </div>
                </div>

                <div class="card-carousel">
                    <div class="head stars">
<<<<<<< HEAD
                        star 2
                    </div>

                    <div class="body">
                        Lorem ipsum dolor sit amet, consectetur adipisicing elit. Fugit rem consequatur voluptatibus quo dolorum natus quos non vel culpa nostrum fuga mollitia repellendus quae illo, quis laboriosam perferendis cum eligendi?
                    </div>

                    <div class="footer">
                        <div class="img">img</div>
                        <div class="name">
                            Peter
=======
                        <img src="static/img/icons/rating.svg" alt="ratings star" class="rating-star">
                        <img src="static/img/icons/rating.svg" alt="ratings star" class="rating-star">
                        <img src="static/img/icons/rating.svg" alt="ratings star" class="rating-star">
                        <img src="static/img/icons/rating.svg" alt="ratings star" class="rating-star">
                        <img src="static/img/icons/rating.svg" alt="ratings star" class="rating-star">
                    </div>

                    <div class="body">
                        EUorganics has transformed the way I shop for groceries. The variety of fresh and organic produce is impressive, and the quality is top-notch. 
                        I especially love their selection of fresh berries and ocean foods. The website is user-friendly,
                         and the delivery is always prompt. It's a relief to know that I'm feeding my family the 
                         healthiest options available. Thank you, EUorganics, for making healthy eating so accessible!
                    </div>

                    <div class="footer">
                        <div class="img">
                            <img src="static/img/display/jpg/carousel-img2.jpeg" alt="An image for the testimonial" class="carousel-img">
                        </div>
                        <div class="carousel__name">
                            Jane Winchester <span class="italic">(Head hunter @ SPN)</span>
>>>>>>> dbd4467c
                        </div>
                    </div>
                </div>

                <div class="card-carousel">
                    <div class="head stars">
<<<<<<< HEAD
                        star 3
                    </div>

                    <div class="body">
                        Lorem ipsum dolor sit amet, consectetur adipisicing elit. Fugit rem consequatur voluptatibus quo dolorum natus quos non vel culpa nostrum fuga mollitia repellendus quae illo, quis laboriosam perferendis cum eligendi?
                    </div>

                    <div class="footer">
                        <div class="img">img</div>
                        <div class="name">
                            Peter
=======
                        <img src="static/img/icons/rating.svg" alt="ratings star" class="rating-star">
                        <img src="static/img/icons/rating.svg" alt="ratings star" class="rating-star">
                        <img src="static/img/icons/rating.svg" alt="ratings star" class="rating-star">
                        <img src="static/img/icons/rating.svg" alt="ratings star" class="rating-star">
                        <img src="static/img/icons/rating.svg" alt="ratings star" class="rating-star">
                    </div>

                    <div class="body">
                        Shopping at EUorganics has been a game-changer for me. The freshness and quality of their vegetables 
                        and fruits are unbeatable. I appreciate their commitment to organic produce, and the convenience 
                        of their free delivery service is a huge plus. The red onions and avocados I ordered were perfect, 
                        and the Cuban coffee is now a staple in my home. I highly recommend EUorganics to anyone looking for 
                        premium organic products and excellent customer service!
                    </div>

                    <div class="footer">
                        <div class="img">
                            <img src="static/img/display/jpg/carousel-img3.jpeg" alt="An image for the testimonial" class="carousel-img">
                        </div>
                        <div class="carousel__name">
                            Susan Storm <span class="italic">(Freelancer)</span>
>>>>>>> dbd4467c
                        </div>
                    </div>
                </div>

                <div class="card-carousel">
                    <div class="head stars">
<<<<<<< HEAD
                        star 4
                    </div>

                    <div class="body">
                        Lorem ipsum dolor sit amet, consectetur adipisicing elit. Fugit rem consequatur voluptatibus quo dolorum natus quos non vel culpa nostrum fuga mollitia repellendus quae illo, quis laboriosam perferendis cum eligendi?
                    </div>

                    <div class="footer">
                        <div class="img">img</div>
                        <div class="name">
                            Peter
=======
                        <img src="static/img/icons/rating.svg" alt="ratings star" class="rating-star">
                        <img src="static/img/icons/rating.svg" alt="ratings star" class="rating-star">
                        <img src="static/img/icons/rating.svg" alt="ratings star" class="rating-star">
                        <img src="static/img/icons/rating.svg" alt="ratings star" class="rating-star">
                        <img src="static/img/icons/rating.svg" alt="ratings star" class="rating-star">
                    </div>

                    <div class="body">
                        <p>
                            EUorganics has quickly become my go-to for all my organic produce needs. The freshness and flavor of 
                            their fruits and vegetables are unmatched. I've been particularly impressed with their organic tomatoes and fresh bananas. 
                            The website is easy to navigate, and the customer service is fantastic. I also love the insightful blog posts 
                            and updates on culinary trends. EUorganics truly makes healthy eating effortless and enjoyable. Highly recommend!
                        </p>
                      
                    </div>

                    <div class="footer">
                        <div class="img">
                            <img src="static/img/display/jpg/carousel-img4.jpeg" alt="An image for the testimonial" class="carousel-img">
                        </div>
                        <div class="carousel__name">
                            <p> Beth Phanthom <span class="italic">(Private Investigator and team liason officer @ Prismatic Crusaders)</span></p>
                           
>>>>>>> dbd4467c
                        </div>
                    </div>
                </div>

                <div class="card-carousel">
                    <div class="head stars">
<<<<<<< HEAD
                        star 5
                    </div>

                    <div class="body">
                        Lorem ipsum dolor sit amet, consectetur adipisicing elit. Fugit rem consequatur voluptatibus quo dolorum natus quos non vel culpa nostrum fuga mollitia repellendus quae illo, quis laboriosam perferendis cum eligendi?
                    </div>

                    <div class="footer">
                        <div class="img">img</div>
                        <div class="name">
                            Peter
=======
                        <img src="static/img/icons/rating.svg" alt="ratings star" class="rating-star">
                        <img src="static/img/icons/rating.svg" alt="ratings star" class="rating-star">
                        <img src="static/img/icons/rating.svg" alt="ratings star" class="rating-star">
                        <img src="static/img/icons/rating.svg" alt="ratings star" class="rating-star">
                        <img src="static/img/icons/rating.svg" alt="ratings star" class="rating-star">
                    </div>

                    <div class="body">
                        <p>
                            I am so pleased with my experience at EUorganics. The quality of their organic 
                            produce is incredible. Every item I've purchased, from bell peppers to fresh onions, 
                            has been fresh and flavorful. The convenience of their delivery service has made my 
                            life so much easier, especially with a busy family. Plus, their customer service is always 
                            responsive and helpful. EUorganics has made it so simple to maintain a healthy, organic lifestyle.
                             I can't recommend them enough
                        </p>
                    </div>

                    <div class="footer">
                        <div class="img">
                            <img src="static/img/display/jpg/carouel-img5.jpeg" alt="An image for the testimonial" class="carousel-img">
                        </div>
                        <div class="carousel__name">
                            Oro Munroe <span class="italic">(Storm chaser)</span>
>>>>>>> dbd4467c
                        </div>
                    </div>
                </div>

<<<<<<< HEAD
                    
            </div>


         
                <button class="carousel-button left-button prev-card">&#10094;</button>
                <button class="carousel-button right-button next-card">&#10095;</button>
          
=======
              
                <div class="card-carousel">
                    <div class="head stars">
                        <img src="static/img/icons/rating.svg" alt="ratings star" class="rating-star">
                        <img src="static/img/icons/rating.svg" alt="ratings star" class="rating-star">
                        <img src="static/img/icons/rating.svg" alt="ratings star" class="rating-star">
                        <img src="static/img/icons/rating.svg" alt="ratings star" class="rating-star">
                        <img src="static/img/icons/rating.svg" alt="ratings star" class="rating-star">
                    </div>

                    <div class="body">
                       <p>
                        I was born with a peculiar condition that made me age backwards. 
                        Throughout my unusual journey, I've always prioritized my health and wellness.
                         Discovering EUorganics was a turning point. Their 100% organic products have been a constant in my life, 
                         from my 'old' youth to my 'young' old age. The quality and freshness of their vegetables, fruits, and more have helped me 
                         maintain my vitality no matter which way the years flow.
                       </p>
                    </div>

                    <div class="footer">
                        <div class="img">
                            <img src="static/img/display/jpg/carouel-img6.jpeg" alt="An image for the testimonial" class="carousel-img">
                        </div>
                        <div class="carousel__name">
                            Benjamin Button
                        </div>
                    </div>
                </div>

                <div class="card-carousel">
                    <div class="head stars">
                        <img src="static/img/icons/rating.svg" alt="ratings star" class="rating-star">
                        <img src="static/img/icons/rating.svg" alt="ratings star" class="rating-star">
                        <img src="static/img/icons/rating.svg" alt="ratings star" class="rating-star">
                        <img src="static/img/icons/rating.svg" alt="ratings star" class="rating-star">
                        <img src="static/img/icons/rating.svg" alt="ratings star" class="rating-star">
                    </div>

                    <div class="body">
                       <p>
                        Being part of Benjamin's extraordinary life, we've always sought the best for our health.
                         EUorganics has been a staple in our home. Their commitment to organic produce and excellent 
                         customer service ensures we always have access to the finest foods. It's more than a store; 
                         it's a part of our family's health journey.
                       </p>
                    </div>

                    <div class="footer">
                        <div class="img">
                            <img src="static/img/display/jpg/carouel-img7.jpeg" alt="An image for the testimonial" class="carousel-img">
                        </div>
                        <div class="carousel__name">
                            Queenie 
                        </div>
                    </div>
                </div>
           

            </div>



            <button class="carousel-button left-button prev-card">&#10094;</button>
            <button class="carousel-button right-button next-card">&#10095;</button>

>>>>>>> dbd4467c


        </div>
    </section>
    <section id="lastest-updates" class="latest-updates" aria-labelledby="latest-updates-title">
        <div class="container">
            <h1>Latest updates and news</h1>

            <hr>
            <div class="cards">

                <!-- card 1 -->
                <div class="card" role="list">
                    <div class="head">
                        <img src="static/img/display/jpg/latest-update1.jpg" alt="An assortment of fresh baked goods"
                            class="lastest-updates__img" loading="lazy">
                    </div>
                    <div class="body">
                        <h4><a href="#">Fresh Bakes & Culinary Trends</a></h4>
                        <p>Stay informed with our freshest updates and news! Dive into the world of artisanal bread and
                            the latest culinary trends. From new baking techniques to ingredient insights, get inspired
                            and elevate your kitchen creations with our latest articles and tips.</p>
                    </div>

                    <div class="footer">
                        <p class="latest-updates__p_date">Created on: 10th June 2024</p>
                    </div>
                </div>

                <!-- card 2 -->
                <div class="card" role="list">
                    <div class="head">
                        <img src="static/img/display/jpg/latest-update2.jpg" alt="Freshly harvested garden produce"
                            class="lastest-updates__img" loading="lazy">
                    </div>
                    <div class="body">
                        <h4><a href="#">Fresh Bakes & Garden Harvest</a></h4>
                        <p>Explore our latest updates and news, featuring vibrant garden harvests and wholesome bakes.
                            Stay tuned for insights on fresh produce, new recipes, and tips for integrating the best of
                            nature's bounty into your culinary adventures. Discover how to elevate your meals with
                            seasonal ingredients and innovative cooking ideas.</p>
                    </div>

                    <div class="footer">
                        <p class="latest-updates__p_date">Created on: 9th March 2024</p>
                    </div>
                </div>

                <!-- card 3 -->
                <div class="card" role="list">
                    <div class="head">
                        <img src="static/img/display/jpg/latest-update3.jpg" alt="Fresh Bakes & Nutty Delightc"
                            class="lastest-updates__img" loading="lazy">
                    </div>
                    <div class="body">
                        <h4><a href="#">Fresh Bakes & Nutty Delight</a></h4>
                        <p>Discover the health benefits, culinary uses, and latest trends involving nuts and seeds.
                            Get inspired with tips on incorporating these nutritious powerhouses into your daily meals
                            and baked goods.
                            Elevate your diet and recipes with our innovative ideas and expert insights</p>
                    </div>

                    <div class="footer">
                        <p class="latest-updates__p_date">Created on: 1 January 2024</p>
                    </div>
                </div>

                <!-- card 4 -->
                <div class="card" role="list">
                    <div class="head">
                        <img src="static/img/display/jpg/latest-update4.jpg" alt="Almond Soyo Milk"
                            class="lastest-updates__img" loading="lazy">
                    </div>
                    <div class="body">
                        <h4><a href="#">Almond Soyo Milk</a></h4>
                        <p>Discover a drink enriched by nature's own flavours. Elevate your palate with our latest
                            creation.
                            Follow us to explore more of these exquisite beverages
                        </p>
                    </div>

                    <div class="footer">
                        <p class="latest-updates__p_date">Created on: September 10 2023</p>
                    </div>
                </div>
            </div>
        </div>
    </section>

    <section class="subscribe" aria-labelledby="subscribe-title">
        <div class="container">
            <div class="subscribe__information">
                <h2 id="subscribe-title">Join Our Newsletter, Get 30% Off</h2>
                <p>Get the latest information on events, sales, offers, and promotions</p>
            </div>

            <div class="subscribe__form">
                <form action="" method="post" class="subscribe-form" aria-labelledby="subscribe-title">
                    <fieldset>
                        <legend class="visually-hidden">Subscribe to our newsletter</legend>
                        <label for="email" class="visually-hidden">Email address</label>
                        <input type="email" name="email" id="email" required placeholder="Email..."
                            class="subscribe__form__input-field">
                        <button type="submit" class="subscribe-btn button-sm">Subscribe</button>
                    </fieldset>
                </form>
            </div>
        </div>
    </section>

    <footer>
        <div class="container">
            <div class="footer-section" aria-labelledby="quick-links">
                <h4>Quick Links</h4>
                <ul>
                    <li><a href="#">Home</a></li>
                    <li><a href="#">Shop</a></li>
                    <li><a href="#">About Us</a></li>
                    <li><a href="#">Blog</a></li>
                    <li><a href="#">Contact Us</a></li>
                </ul>
            </div>

            <div class="footer-section" aria-labelledby="customer-service">
                <h4>Customer Service</h4>
                <ul>
                    <li><a href="#">Help Center / FAQs</a></li>
                    <li><a href="#">Shipping & Delivery</a></li>
                    <li><a href="#">Returns & Refunds</a></li>
                    <li><a href="#">Track Your Order</a></li>
                    <li><a href="#">Terms of Service</a></li>
                    <li><a href="#">Privacy Policy</a></li>
                </ul>
            </div>

            <div class="footer-section" aria-labelledby="my-account">
                <h4>My Account</h4>
                <ul>
                    <li><a href="#">My Account</a></li>
                    <li><a href="#">Sign In / Register</a></li>
                    <li><a href="#">Wishlist</a></li>
                    <li><a href="#">Subscription Preferences</a></li>
                </ul>
            </div>

            <div class="footer-section" aria-labelledby="company-information">
                <h4>Company Information</h4>
                <ul>
                    <li><a href="#">About Us</a></li>
                    <li><a href="#">Careers</a></li>
                    <li><a href="#">Press & Media</a></li>
                    <li><a href="#">Affiliate Program</a></li>
                </ul>
            </div>

            <div class="footer-section" aria-labelledby="Policies">
                <h4>Policies</h4>
                <ul>
                    <li><a href="#">Terms of Service</a></li>
                    <li><a href="#">Privacy Policy</a></li>
                    <li><a href="#">Cookie Policy</a></li>
                    <li><a href="#">Sustainability Practices</a></li>
                    <li><a href="#">Supplier Standards</a></li>
                </ul>
            </div>

            <div class="footer-section" aria-labelledby="Engage with us">
                <h4>Engage with Us</h4>
                <ul>
                    <li><a href="#">Newsletter Signup</a></li>
                    <li><a href="#" target="_blank">Follow Us on Facebook</a></li>
                    <li><a href="#" target="_blank">Follow Us on Instagram</a></li>
                    <li><a href="#" target="_blank">Follow Us on Twitter</a></li>
                    <li><a href="#" target="_blank">Follow Us on Pinterest</a></li>
                    <li><a href="#">Customer Reviews</a></li>
                </ul>
            </div>

            <div class="footer-section">
                <h4>Resources</h4>
                <ul>
                    <li><a href="#">Recipe Ideas</a></li>
                    <li><a href="#">Seasonal Produce Guide</a></li>
                    <li><a href="#">Nutritional Information</a></li>
                    <li><a href="#">Cooking Tips</a></li>
                </ul>
            </div>

            <div class="footer-section contact-us">
                <h4>Contact Us</h4>
                <ul>
                    <li>Email: <a href="mailto:egbieuku@hotmail.com" class="email-footer-link">egbieuku@hotmail.com</a>
                    </li>
                    <li>Phone: <a href="#">+44(079) 572 04547</a></li>
                    <li>Address: <a href="https://www.google.com/maps?q=123+Market+Street,+City,+Country"
                            target="_blank">
                            123 Madeup Street, London, United Kingdom</a></li>
                </ul>
            </div>

            <div class="footer-section">
                <h4>Secure Shopping</h4>
                <ul>
                    <li><a href="#">Payment Methods</a></li>
                    <li><a href="#">Secure Shopping Information</a></li>
                </ul>
            </div>
        </div>
    </footer>

    <script src="static/js/script.js" type="module"></script>

</body>

</html><|MERGE_RESOLUTION|>--- conflicted
+++ resolved
@@ -425,28 +425,12 @@
     <section id="testimonals">
         <div class="container">
 
-<<<<<<< HEAD
-=======
             <h1>Here what our clients say about us</h1>
             <hr>
->>>>>>> dbd4467c
             <div class="cards carousel">
 
                 <div class="card-carousel">
                     <div class="head stars">
-<<<<<<< HEAD
-                        star 1
-                    </div>
-
-                    <div class="body">
-                        Lorem ipsum dolor sit amet, consectetur adipisicing elit. Fugit rem consequatur voluptatibus quo dolorum natus quos non vel culpa nostrum fuga mollitia repellendus quae illo, quis laboriosam perferendis cum eligendi?
-                    </div>
-
-                    <div class="footer">
-                        <div class="img">img</div>
-                        <div class="name">
-                            Peter
-=======
                         <img src="static/img/icons/rating.svg" alt="ratings star" class="rating-star">
                         <img src="static/img/icons/rating.svg" alt="ratings star" class="rating-star">
                         <img src="static/img/icons/rating.svg" alt="ratings star" class="rating-star">
@@ -470,26 +454,12 @@
                         </div>
                         <div class="carousel__name">
                             Kara kent (Reporter @ Daily planet)
->>>>>>> dbd4467c
                         </div>
                     </div>
                 </div>
 
                 <div class="card-carousel">
                     <div class="head stars">
-<<<<<<< HEAD
-                        star 2
-                    </div>
-
-                    <div class="body">
-                        Lorem ipsum dolor sit amet, consectetur adipisicing elit. Fugit rem consequatur voluptatibus quo dolorum natus quos non vel culpa nostrum fuga mollitia repellendus quae illo, quis laboriosam perferendis cum eligendi?
-                    </div>
-
-                    <div class="footer">
-                        <div class="img">img</div>
-                        <div class="name">
-                            Peter
-=======
                         <img src="static/img/icons/rating.svg" alt="ratings star" class="rating-star">
                         <img src="static/img/icons/rating.svg" alt="ratings star" class="rating-star">
                         <img src="static/img/icons/rating.svg" alt="ratings star" class="rating-star">
@@ -510,26 +480,12 @@
                         </div>
                         <div class="carousel__name">
                             Jane Winchester <span class="italic">(Head hunter @ SPN)</span>
->>>>>>> dbd4467c
                         </div>
                     </div>
                 </div>
 
                 <div class="card-carousel">
                     <div class="head stars">
-<<<<<<< HEAD
-                        star 3
-                    </div>
-
-                    <div class="body">
-                        Lorem ipsum dolor sit amet, consectetur adipisicing elit. Fugit rem consequatur voluptatibus quo dolorum natus quos non vel culpa nostrum fuga mollitia repellendus quae illo, quis laboriosam perferendis cum eligendi?
-                    </div>
-
-                    <div class="footer">
-                        <div class="img">img</div>
-                        <div class="name">
-                            Peter
-=======
                         <img src="static/img/icons/rating.svg" alt="ratings star" class="rating-star">
                         <img src="static/img/icons/rating.svg" alt="ratings star" class="rating-star">
                         <img src="static/img/icons/rating.svg" alt="ratings star" class="rating-star">
@@ -551,26 +507,12 @@
                         </div>
                         <div class="carousel__name">
                             Susan Storm <span class="italic">(Freelancer)</span>
->>>>>>> dbd4467c
                         </div>
                     </div>
                 </div>
 
                 <div class="card-carousel">
                     <div class="head stars">
-<<<<<<< HEAD
-                        star 4
-                    </div>
-
-                    <div class="body">
-                        Lorem ipsum dolor sit amet, consectetur adipisicing elit. Fugit rem consequatur voluptatibus quo dolorum natus quos non vel culpa nostrum fuga mollitia repellendus quae illo, quis laboriosam perferendis cum eligendi?
-                    </div>
-
-                    <div class="footer">
-                        <div class="img">img</div>
-                        <div class="name">
-                            Peter
-=======
                         <img src="static/img/icons/rating.svg" alt="ratings star" class="rating-star">
                         <img src="static/img/icons/rating.svg" alt="ratings star" class="rating-star">
                         <img src="static/img/icons/rating.svg" alt="ratings star" class="rating-star">
@@ -595,26 +537,12 @@
                         <div class="carousel__name">
                             <p> Beth Phanthom <span class="italic">(Private Investigator and team liason officer @ Prismatic Crusaders)</span></p>
                            
->>>>>>> dbd4467c
                         </div>
                     </div>
                 </div>
 
                 <div class="card-carousel">
                     <div class="head stars">
-<<<<<<< HEAD
-                        star 5
-                    </div>
-
-                    <div class="body">
-                        Lorem ipsum dolor sit amet, consectetur adipisicing elit. Fugit rem consequatur voluptatibus quo dolorum natus quos non vel culpa nostrum fuga mollitia repellendus quae illo, quis laboriosam perferendis cum eligendi?
-                    </div>
-
-                    <div class="footer">
-                        <div class="img">img</div>
-                        <div class="name">
-                            Peter
-=======
                         <img src="static/img/icons/rating.svg" alt="ratings star" class="rating-star">
                         <img src="static/img/icons/rating.svg" alt="ratings star" class="rating-star">
                         <img src="static/img/icons/rating.svg" alt="ratings star" class="rating-star">
@@ -639,21 +567,10 @@
                         </div>
                         <div class="carousel__name">
                             Oro Munroe <span class="italic">(Storm chaser)</span>
->>>>>>> dbd4467c
-                        </div>
-                    </div>
-                </div>
-
-<<<<<<< HEAD
-                    
-            </div>
-
-
-         
-                <button class="carousel-button left-button prev-card">&#10094;</button>
-                <button class="carousel-button right-button next-card">&#10095;</button>
-          
-=======
+                        </div>
+                    </div>
+                </div>
+
               
                 <div class="card-carousel">
                     <div class="head stars">
@@ -720,7 +637,6 @@
             <button class="carousel-button left-button prev-card">&#10094;</button>
             <button class="carousel-button right-button next-card">&#10095;</button>
 
->>>>>>> dbd4467c
 
 
         </div>
